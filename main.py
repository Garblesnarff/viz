--- conflicted
+++ resolved
@@ -52,21 +52,6 @@
     app = QtGui.QApplication(sys.argv)
     app.setApplicationName("audio-visualizer")
     app.setOrganizationName("audio-visualizer")
-<<<<<<< HEAD
-=======
-
-    if getattr(sys, 'frozen', False):
-        # frozen
-        wd = os.path.dirname(sys.executable)
-    else:
-        # unfrozen
-        wd = os.path.dirname(os.path.realpath(__file__))
-
-    window = uic.loadUi(os.path.join(wd, "mainwindow.ui"))
-    # window.adjustSize()
-    desc = QtGui.QDesktopWidget()
-    dpi = desc.physicalDpiX()
->>>>>>> 8c991485
 
     if mode == 'cmd':
         from command import *
@@ -78,8 +63,14 @@
         import atexit
         import signal
 
-        window = uic.loadUi(os.path.join(
-            os.path.dirname(os.path.realpath(__file__)), "mainwindow.ui"))
+        if getattr(sys, 'frozen', False):
+            # frozen
+            wd = os.path.dirname(sys.executable)
+        else:
+            # unfrozen
+            wd = os.path.dirname(os.path.realpath(__file__))
+
+        window = uic.loadUi(os.path.join(wd, "mainwindow.ui"))
         # window.adjustSize()
         desc = QtGui.QDesktopWidget()
         dpi = desc.physicalDpiX()
