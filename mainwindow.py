from queue import Queue
from PyQt4 import QtCore, QtGui, uic
from PyQt4.QtCore import QSettings, Qt
from PyQt4.QtGui import QMenu, QShortcut
import sys
import os
import signal
import filecmp
import time

import core
import preview_thread
import video_thread
from presetmanager import PresetManager
from main import LoadDefaultSettings


class PreviewWindow(QtGui.QLabel):
    def __init__(self, parent, img):
        super(PreviewWindow, self).__init__()
        self.parent = parent
        self.setFrameStyle(QtGui.QFrame.StyledPanel)
        self.pixmap = QtGui.QPixmap(img)

    def paintEvent(self, event):
        size = self.size()
        painter = QtGui.QPainter(self)
        point = QtCore.QPoint(0, 0)
        scaledPix = self.pixmap.scaled(
            size, Qt.KeepAspectRatio, transformMode=Qt.SmoothTransformation)

        # start painting the label from left upper corner
        point.setX((size.width() - scaledPix.width())/2)
        point.setY((size.height() - scaledPix.height())/2)
        painter.drawPixmap(point, scaledPix)

    def changePixmap(self, img):
        self.pixmap = QtGui.QPixmap(img)
        self.repaint()


class MainWindow(QtGui.QMainWindow):

    newTask = QtCore.pyqtSignal(list)
    processTask = QtCore.pyqtSignal()
    videoTask = QtCore.pyqtSignal(str, str, list)

<<<<<<< HEAD
    def __init__(self, window, project):
        QtCore.QObject.__init__(self)
=======
    def __init__(self, window):
        QtGui.QMainWindow.__init__(self)
>>>>>>> 8c991485

        # print('main thread id: {}'.format(QtCore.QThread.currentThreadId()))
        self.window = window
        self.core = core.Core()

        self.pages = []  # widgets of component settings
        self.lastAutosave = time.time()

        # Create data directory, load/create settings
        self.dataDir = self.core.dataDir
        self.autosavePath = os.path.join(self.dataDir, 'autosave.avp')
        self.settings = QSettings(
            os.path.join(self.dataDir, 'settings.ini'), QSettings.IniFormat)
        LoadDefaultSettings(self)
        self.presetManager = PresetManager(
            uic.loadUi(
                os.path.join(self.core.wd, 'presetmanager.ui')), self)

        if not os.path.exists(self.dataDir):
            os.makedirs(self.dataDir)
        for neededDirectory in (
          self.core.presetDir, self.settings.value("projectDir")):
            if not os.path.exists(neededDirectory):
                os.mkdir(neededDirectory)

        # Make queues/timers for the preview thread
        self.previewQueue = Queue()
        self.previewThread = QtCore.QThread(self)
        self.previewWorker = preview_thread.Worker(self, self.previewQueue)
        self.previewWorker.moveToThread(self.previewThread)
        self.previewWorker.imageCreated.connect(self.showPreviewImage)
        self.previewThread.start()

        self.timer = QtCore.QTimer(self)
        self.timer.timeout.connect(self.processTask.emit)
        self.timer.start(500)

        # Begin decorating the window and connecting events
        componentList = self.window.listWidget_componentList

        window.toolButton_selectAudioFile.clicked.connect(
            self.openInputFileDialog)

        window.toolButton_selectOutputFile.clicked.connect(
            self.openOutputFileDialog)

        window.progressBar_createVideo.setValue(0)

        window.pushButton_createVideo.clicked.connect(
            self.createAudioVisualisation)

        window.pushButton_Cancel.clicked.connect(self.stopVideo)

        for i, container in enumerate(self.core.encoder_options['containers']):
            window.comboBox_videoContainer.addItem(container['name'])
            if container['name'] == self.settings.value('outputContainer'):
                selectedContainer = i

        window.comboBox_videoContainer.setCurrentIndex(selectedContainer)
        window.comboBox_videoContainer.currentIndexChanged.connect(
            self.updateCodecs
        )

        self.updateCodecs()

        for i in range(window.comboBox_videoCodec.count()):
            codec = window.comboBox_videoCodec.itemText(i)
            if codec == self.settings.value('outputVideoCodec'):
                window.comboBox_videoCodec.setCurrentIndex(i)
                #print(codec)

        for i in range(window.comboBox_audioCodec.count()):
            codec = window.comboBox_audioCodec.itemText(i)
            if codec == self.settings.value('outputAudioCodec'):
                window.comboBox_audioCodec.setCurrentIndex(i)

        window.comboBox_videoCodec.currentIndexChanged.connect(
            self.updateCodecSettings
        )

        window.comboBox_audioCodec.currentIndexChanged.connect(
            self.updateCodecSettings
        )

        vBitrate = int(self.settings.value('outputVideoBitrate'))
        aBitrate = int(self.settings.value('outputAudioBitrate'))

        window.spinBox_vBitrate.setValue(vBitrate)
        window.spinBox_aBitrate.setValue(aBitrate)

        window.spinBox_vBitrate.valueChanged.connect(self.updateCodecSettings)
        window.spinBox_aBitrate.valueChanged.connect(self.updateCodecSettings)

        self.previewWindow = PreviewWindow(self, os.path.join(
            self.core.wd, "background.png"))
        window.verticalLayout_previewWrapper.addWidget(self.previewWindow)

        # Make component buttons
        self.compMenu = QMenu()
        for i, comp in enumerate(self.core.modules):
            action = self.compMenu.addAction(comp.Component.__doc__)
            action.triggered[()].connect(
                lambda item=i: self.core.insertComponent(0, item, self))

        self.window.pushButton_addComponent.setMenu(self.compMenu)

        componentList.dropEvent = self.dragComponent
        componentList.itemSelectionChanged.connect(
            self.changeComponentWidget)

        self.window.pushButton_removeComponent.clicked.connect(
            lambda _: self.removeComponent())

        componentList.setContextMenuPolicy(
            QtCore.Qt.CustomContextMenu)
        componentList.connect(
            componentList,
            QtCore.SIGNAL("customContextMenuRequested(QPoint)"),
            self.componentContextMenu)

        currentRes = str(self.settings.value('outputWidth'))+'x' + \
            str(self.settings.value('outputHeight'))
        for i, res in enumerate(self.resolutions):
            window.comboBox_resolution.addItem(res)
            if res == currentRes:
                currentRes = i
                window.comboBox_resolution.setCurrentIndex(currentRes)
                window.comboBox_resolution.currentIndexChanged.connect(
                    self.updateResolution)

        self.window.pushButton_listMoveUp.clicked.connect(
            lambda: self.moveComponent(-1)
        )
        self.window.pushButton_listMoveDown.clicked.connect(
            lambda: self.moveComponent(1)
        )

        # Configure the Projects Menu
        self.projectMenu = QMenu()
        self.window.menuButton_newProject = self.projectMenu.addAction(
            "New Project")
        self.window.menuButton_newProject.triggered[()].connect(
            self.createNewProject)

        self.window.menuButton_openProject = self.projectMenu.addAction(
            "Open Project")
        self.window.menuButton_openProject.triggered[()].connect(
            self.openOpenProjectDialog)

        action = self.projectMenu.addAction("Save Project")
        action.triggered[()].connect(self.saveCurrentProject)

        action = self.projectMenu.addAction("Save Project As")
        action.triggered[()].connect(self.openSaveProjectDialog)

        self.window.pushButton_projects.setMenu(self.projectMenu)

        # Configure the Presets Button
        self.window.pushButton_presets.clicked.connect(
            self.openPresetManager
        )

        window.show()

        if project and project != self.autosavePath:
            # open a project from the commandline
            if not os.path.dirname(project):
                project = os.path.join(os.path.expanduser('~'), project)
            self.currentProject = project
            self.settings.setValue("currentProject", project)
            if os.path.exists(self.autosavePath):
                os.remove(self.autosavePath)
        else:
            # open the last currentProject from settings
            self.currentProject = self.settings.value("currentProject")

            # delete autosave if it's identical to this project
            if self.autosaveExists(identical=True):
                os.remove(self.autosavePath)

            if self.currentProject and os.path.exists(self.autosavePath):
                ch = self.showMessage(
                    msg="Restore unsaved changes in project '%s'?"
                    % os.path.basename(self.currentProject)[:-4],
                    showCancel=True)
                if ch:
                    self.saveProjectChanges()
                else:
                    os.remove(self.autosavePath)

        self.openProject(self.currentProject, prompt=False)
        self.drawPreview(True)

        # Setup Hotkeys
        QtGui.QShortcut("Ctrl+S", self.window, self.saveCurrentProject)
        QtGui.QShortcut("Ctrl+A", self.window, self.openSaveProjectDialog)
        QtGui.QShortcut("Ctrl+O", self.window, self.openOpenProjectDialog)
        QtGui.QShortcut("Ctrl+N", self.window, self.createNewProject)

        QtGui.QShortcut("Ctrl+T", self.window, activated=lambda:
                        self.window.pushButton_addComponent.click())
        QtGui.QShortcut("Ctrl+Space", self.window, activated=lambda:
                        self.window.listWidget_componentList.setFocus())
        QtGui.QShortcut("Ctrl+Shift+S", self.window,
                        self.presetManager.openSavePresetDialog)
        QtGui.QShortcut("Ctrl+Shift+C", self.window,
                        self.presetManager.clearPreset)

        QtGui.QShortcut("Ctrl+Up", self.window,
                        activated=lambda: self.moveComponent(-1))
        QtGui.QShortcut("Ctrl+Down", self.window,
                        activated=lambda: self.moveComponent(1))
        QtGui.QShortcut("Ctrl+Home", self.window, self.moveComponentTop)
        QtGui.QShortcut("Ctrl+End", self.window, self.moveComponentBottom)
        QtGui.QShortcut("Ctrl+r", self.window, self.removeComponent)

    def cleanUp(self):
        self.timer.stop()
        self.previewThread.quit()
        self.previewThread.wait()
        self.autosave()

    def updateWindowTitle(self):
        appName = 'Audio Visualizer'
        if self.currentProject:
            appName += ' - %s' % \
                os.path.splitext(
                    os.path.basename(self.currentProject))[0]
        self.window.setWindowTitle(appName)

    @QtCore.pyqtSlot(int, dict)
    def updateComponentTitle(self, pos, presetStore=False):
        if type(presetStore) == dict:
            name = presetStore['preset']
            if name == None or name not in self.core.savedPresets:
                modified = False
            else:
                modified = (presetStore != self.core.savedPresets[name])
        else:
            modified = bool(presetStore)
        if pos < 0:
            pos = len(self.core.selectedComponents)-1
        title = str(self.core.selectedComponents[pos])
        if self.core.selectedComponents[pos].currentPreset:
            title += ' - %s' % self.core.selectedComponents[pos].currentPreset
            if modified:
                title += '*'
        self.window.listWidget_componentList.item(pos).setText(title)

    def updateCodecs(self):
        containerWidget = self.window.comboBox_videoContainer
        vCodecWidget = self.window.comboBox_videoCodec
        aCodecWidget = self.window.comboBox_audioCodec
        index = containerWidget.currentIndex()
        name = containerWidget.itemText(index)
        self.settings.setValue('outputContainer', name)

        vCodecWidget.clear()
        aCodecWidget.clear()

        for container in self.core.encoder_options['containers']:
            if container['name'] == name:
                for vCodec in container['video-codecs']:
                    vCodecWidget.addItem(vCodec)
                for aCodec in container['audio-codecs']:
                    aCodecWidget.addItem(aCodec)

    def updateCodecSettings(self):
        vCodecWidget = self.window.comboBox_videoCodec
        vBitrateWidget = self.window.spinBox_vBitrate
        aBitrateWidget = self.window.spinBox_aBitrate
        aCodecWidget = self.window.comboBox_audioCodec
        currentVideoCodec = vCodecWidget.currentIndex()
        currentVideoCodec = vCodecWidget.itemText(currentVideoCodec)
        currentVideoBitrate = vBitrateWidget.value()
        currentAudioCodec = aCodecWidget.currentIndex()
        currentAudioCodec = aCodecWidget.itemText(currentAudioCodec)
        currentAudioBitrate = aBitrateWidget.value()
        self.settings.setValue('outputVideoCodec', currentVideoCodec)
        self.settings.setValue('outputAudioCodec', currentAudioCodec)
        self.settings.setValue('outputVideoBitrate', currentVideoBitrate)
        self.settings.setValue('outputAudioBitrate', currentAudioBitrate)

    def autosave(self, force=False):
        if not self.currentProject:
            if os.path.exists(self.autosavePath):
                os.remove(self.autosavePath)
        elif force or time.time() - self.lastAutosave >= 2.0:
            self.core.createProjectFile(self.autosavePath)
            self.lastAutosave = time.time()

    def autosaveExists(self, identical=True):
        try:
            if self.currentProject and os.path.exists(self.autosavePath) \
                and filecmp.cmp(
                    self.autosavePath, self.currentProject) == identical:
                return True
        except FileNotFoundError:
            print('project file couldn\'t be located:', self.currentProject)
            return identical
        return False

    def saveProjectChanges(self):
        os.remove(self.currentProject)
        os.rename(self.autosavePath, self.currentProject)

    def openInputFileDialog(self):
        inputDir = self.settings.value("inputDir", os.path.expanduser("~"))

        fileName = QtGui.QFileDialog.getOpenFileName(
            self.window, "Open Audio File",
            inputDir, "Audio Files (%s)" % " ".join(self.core.audioFormats))

        if not fileName == "":
            self.settings.setValue("inputDir", os.path.dirname(fileName))
            self.window.lineEdit_audioFile.setText(fileName)

    def openOutputFileDialog(self):
        outputDir = self.settings.value("outputDir", os.path.expanduser("~"))

        fileName = QtGui.QFileDialog.getSaveFileName(
            self.window, "Set Output Video File",
            outputDir,
            "Video Files (%s);; All Files (*)" % " ".join(self.core.videoFormats))

        if not fileName == "":
            self.settings.setValue("outputDir", os.path.dirname(fileName))
            self.window.lineEdit_outputFile.setText(fileName)

    def stopVideo(self):
        print('stop')
        self.videoWorker.cancel()
        self.canceled = True

    def createAudioVisualisation(self):
        # create output video if mandatory settings are filled in
        if self.window.lineEdit_audioFile.text() and \
          self.window.lineEdit_outputFile.text():
            self.canceled = False
            self.progressBarUpdated(-1)
            self.videoThread = QtCore.QThread(self)
            self.videoWorker = video_thread.Worker(self)
            self.videoWorker.moveToThread(self.videoThread)
            self.videoWorker.videoCreated.connect(self.videoCreated)
            self.videoWorker.progressBarUpdate.connect(self.progressBarUpdated)
            self.videoWorker.progressBarSetText.connect(
                self.progressBarSetText)
            self.videoWorker.imageCreated.connect(self.showPreviewImage)
            self.videoWorker.encoding.connect(self.changeEncodingStatus)
            self.videoThread.start()
            outputPath = self.window.lineEdit_outputFile.text()
            if not os.path.dirname(outputPath):
                outputPath = os.path.join(
                    os.path.expanduser("~"), outputPath)
            self.videoTask.emit(
                self.window.lineEdit_audioFile.text(),
                outputPath,
                self.core.selectedComponents)
        else:
            self.showMessage(
                msg="You must select an audio file and output filename.")

    def changeEncodingStatus(self, status):
        if status:
            self.window.pushButton_createVideo.setEnabled(False)
            self.window.pushButton_Cancel.setEnabled(True)
            self.window.comboBox_resolution.setEnabled(False)
            self.window.stackedWidget.setEnabled(False)
            self.window.tab_encoderSettings.setEnabled(False)
            self.window.label_audioFile.setEnabled(False)
            self.window.toolButton_selectAudioFile.setEnabled(False)
            self.window.label_outputFile.setEnabled(False)
            self.window.toolButton_selectOutputFile.setEnabled(False)
            self.window.lineEdit_audioFile.setEnabled(False)
            self.window.lineEdit_outputFile.setEnabled(False)
            self.window.pushButton_addComponent.setEnabled(False)
            self.window.pushButton_removeComponent.setEnabled(False)
            self.window.pushButton_listMoveDown.setEnabled(False)
            self.window.pushButton_listMoveUp.setEnabled(False)
            self.window.listWidget_componentList.setEnabled(False)
            self.window.menuButton_newProject.setEnabled(False)
            self.window.menuButton_openProject.setEnabled(False)
        else:
            self.window.pushButton_createVideo.setEnabled(True)
            self.window.pushButton_Cancel.setEnabled(False)
            self.window.comboBox_resolution.setEnabled(True)
            self.window.stackedWidget.setEnabled(True)
            self.window.tab_encoderSettings.setEnabled(True)
            self.window.label_audioFile.setEnabled(True)
            self.window.toolButton_selectAudioFile.setEnabled(True)
            self.window.lineEdit_audioFile.setEnabled(True)
            self.window.label_outputFile.setEnabled(True)
            self.window.toolButton_selectOutputFile.setEnabled(True)
            self.window.lineEdit_outputFile.setEnabled(True)
            self.window.pushButton_addComponent.setEnabled(True)
            self.window.pushButton_removeComponent.setEnabled(True)
            self.window.pushButton_listMoveDown.setEnabled(True)
            self.window.pushButton_listMoveUp.setEnabled(True)
            self.window.listWidget_componentList.setEnabled(True)
            self.window.menuButton_newProject.setEnabled(True)
            self.window.menuButton_openProject.setEnabled(True)
            self.drawPreview(True)

    def progressBarUpdated(self, value):
        self.window.progressBar_createVideo.setValue(value)

    def progressBarSetText(self, value):
        self.window.progressBar_createVideo.setFormat(value)

    def videoCreated(self):
        self.videoThread.quit()
        self.videoThread.wait()

    def updateResolution(self):
        resIndex = int(self.window.comboBox_resolution.currentIndex())
        res = self.resolutions[resIndex].split('x')
        self.settings.setValue('outputWidth', res[0])
        self.settings.setValue('outputHeight', res[1])
        self.drawPreview()

    def drawPreview(self, force=False):
        self.newTask.emit(self.core.selectedComponents)
        # self.processTask.emit()
        self.autosave(force)

    def showPreviewImage(self, image):
        self.previewWindow.changePixmap(image)

    def insertComponent(self, index):
        componentList = self.window.listWidget_componentList
        stackedWidget = self.window.stackedWidget

        componentList.insertItem(
            index,
            self.core.selectedComponents[index].__doc__)
        componentList.setCurrentRow(index)

        # connect to signal that adds an asterisk when modified
        self.core.selectedComponents[index].modified.connect(
            self.updateComponentTitle)

        self.pages.insert(index, self.core.selectedComponents[index].page)
        stackedWidget.insertWidget(index, self.pages[index])
        stackedWidget.setCurrentIndex(index)

        return index

    def removeComponent(self):
        componentList = self.window.listWidget_componentList

        for selected in componentList.selectedItems():
            index = componentList.row(selected)
            self.window.stackedWidget.removeWidget(self.pages[index])
            componentList.takeItem(index)
            self.core.removeComponent(index)
            self.pages.pop(index)
            self.changeComponentWidget()
        self.drawPreview()

    def moveComponent(self, change):
        '''Moves a component relatively from its current position'''
        componentList = self.window.listWidget_componentList
        stackedWidget = self.window.stackedWidget

        row = componentList.currentRow()
        newRow = row + change
        if newRow > -1 and newRow < componentList.count():
            self.core.moveComponent(row, newRow)

            # update widgets
            page = self.pages.pop(row)
            self.pages.insert(newRow, page)
            item = componentList.takeItem(row)
            newItem = componentList.insertItem(newRow, item)
            widget = stackedWidget.removeWidget(page)
            stackedWidget.insertWidget(newRow, page)
            componentList.setCurrentRow(newRow)
            stackedWidget.setCurrentIndex(newRow)
            self.drawPreview()

    def moveComponentTop(self):
        componentList = self.window.listWidget_componentList
        row = -componentList.currentRow()
        self.moveComponent(row)

    def moveComponentBottom(self):
        componentList = self.window.listWidget_componentList
        row = len(componentList)-1
        self.moveComponent(row)

    def dragComponent(self, event):
        '''Drop event for the component listwidget'''
        componentList = self.window.listWidget_componentList

        modelIndexes = [ \
            componentList.model().index(i) \
                for i in range(componentList.count()) \
        ]
        rects = [ \
            componentList.visualRect(modelIndex) \
                for modelIndex in modelIndexes \
        ]

        rowPos = [rect.contains(event.pos()) for rect in rects]
        if not any(rowPos):
            return

        i = rowPos.index(True)
        change = (componentList.currentRow() - i) * -1
        self.moveComponent(change)

    def changeComponentWidget(self):
        selected = self.window.listWidget_componentList.selectedItems()
        if selected:
            index = self.window.listWidget_componentList.row(selected[0])
            self.window.stackedWidget.setCurrentIndex(index)

    def openPresetManager(self):
        '''Preset manager for importing, exporting, renaming, deleting'''
        self.presetManager.show()

    def clear(self):
        '''Get a blank slate'''
        self.core.clearComponents()
        self.window.listWidget_componentList.clear()
        for widget in self.pages:
            self.window.stackedWidget.removeWidget(widget)
        self.pages = []

    def createNewProject(self):
        self.openSaveChangesDialog('starting a new project')

        self.clear()
        self.currentProject = None
        self.settings.setValue("currentProject", None)
        self.drawPreview(True)
        self.updateWindowTitle()

    def saveCurrentProject(self):
        if self.currentProject:
            self.core.createProjectFile(self.currentProject)
        else:
            self.openSaveProjectDialog()

    def openSaveChangesDialog(self, phrase):
        if self.autosaveExists(identical=False):
            ch = self.showMessage(
                msg="You have unsaved changes in project '%s'. "
                "Save before %s?" % \
                    (os.path.basename(self.currentProject)[:-4],
                    phrase),
                showCancel=True)
            if ch:
                self.saveProjectChanges()

        if os.path.exists(self.autosavePath):
            os.remove(self.autosavePath)

    def openSaveProjectDialog(self):
        filename = QtGui.QFileDialog.getSaveFileName(
            self.window, "Create Project File",
            self.settings.value("projectDir"),
            "Project Files (*.avp)")
        if not filename:
            return
        if not filename.endswith(".avp"):
            filename += '.avp'
        self.settings.setValue("projectDir", os.path.dirname(filename))
        self.settings.setValue("currentProject", filename)
        self.currentProject = filename
        self.updateWindowTitle()
        self.core.createProjectFile(filename)

    def openOpenProjectDialog(self):
        filename = QtGui.QFileDialog.getOpenFileName(
            self.window, "Open Project File",
            self.settings.value("projectDir"),
            "Project Files (*.avp)")
        self.openProject(filename)

    def openProject(self, filepath, prompt=True):
        if not filepath or not os.path.exists(filepath) \
          or not filepath.endswith('.avp'):
            self.updateWindowTitle()
            return

        self.clear()
        # ask to save any changes that are about to get deleted
        if prompt:
            self.openSaveChangesDialog('opening another project')

        self.currentProject = filepath
        self.updateWindowTitle()
        self.settings.setValue("currentProject", filepath)
        self.settings.setValue("projectDir", os.path.dirname(filepath))
        # actually load the project using core method
        self.core.openProject(self, filepath)
        if self.window.listWidget_componentList.count() == 0:
            self.drawPreview()
        self.autosave(True)

    def showMessage(self, **kwargs):
        parent = kwargs['parent'] if 'parent' in kwargs else self.window
        msg = QtGui.QMessageBox(parent)
        msg.setModal(True)
        msg.setText(kwargs['msg'])
        msg.setIcon(
            kwargs['icon'] if 'icon' in kwargs else QtGui.QMessageBox.Information)
        msg.setDetailedText(kwargs['detail'] if 'detail' in kwargs else None)
        if 'showCancel'in kwargs and kwargs['showCancel']:
            msg.setStandardButtons(
                QtGui.QMessageBox.Ok | QtGui.QMessageBox.Cancel)
        else:
            msg.setStandardButtons(QtGui.QMessageBox.Ok)
        ch = msg.exec_()
        if ch == 1024:
            return True
        return False

    def componentContextMenu(self, QPos):
        '''Appears when right-clicking a component in the list'''
        componentList = self.window.listWidget_componentList
        if not componentList.selectedItems():
            return

        # don't show menu if clicking empty space
        parentPosition = componentList.mapToGlobal(QtCore.QPoint(0, 0))
        index = componentList.currentRow()
        modelIndex = componentList.model().index(index)
        if not componentList.visualRect(modelIndex).contains(QPos):
            return

        self.presetManager.findPresets()
        self.menu = QtGui.QMenu()
        menuItem = self.menu.addAction("Save Preset")
        menuItem.triggered.connect(
            self.presetManager.openSavePresetDialog
        )

        # submenu for opening presets
        try:
            presets = self.presetManager.presets[str(self.core.selectedComponents[index])]
            self.submenu = QtGui.QMenu("Open Preset")
            self.menu.addMenu(self.submenu)

            for version, presetName in presets:
                menuItem = self.submenu.addAction(presetName)
                menuItem.triggered.connect(
                    lambda _, presetName=presetName:
                        self.presetManager.openPreset(presetName)
                )
        except KeyError:
            pass

        if self.core.selectedComponents[index].currentPreset:
            menuItem = self.menu.addAction("Clear Preset")
            menuItem.triggered.connect(
                self.presetManager.clearPreset
            )

        self.menu.move(parentPosition + QPos)
        self.menu.show()<|MERGE_RESOLUTION|>--- conflicted
+++ resolved
@@ -45,13 +45,8 @@
     processTask = QtCore.pyqtSignal()
     videoTask = QtCore.pyqtSignal(str, str, list)
 
-<<<<<<< HEAD
     def __init__(self, window, project):
-        QtCore.QObject.__init__(self)
-=======
-    def __init__(self, window):
         QtGui.QMainWindow.__init__(self)
->>>>>>> 8c991485
 
         # print('main thread id: {}'.format(QtCore.QThread.currentThreadId()))
         self.window = window
